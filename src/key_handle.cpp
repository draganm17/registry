#include <algorithm>
#include <cassert>
#include <Windows.h>

#include <boost/algorithm/string.hpp>
#include <boost/endian/arithmetic.hpp>
#include <boost/scope_exit.hpp>

#include <registry/exception.h>
#include <registry/details/utils.impl.h>
#include <registry/key_handle.h>


namespace  {

using namespace registry;

class unique_hkey
{
    struct deleter
    {
        void operator()(void* hkey) const noexcept
        {
            switch ((ULONG_PTR)hkey) {
                case (ULONG_PTR)0x0:
                case (ULONG_PTR)HKEY_CLASSES_ROOT:
                case (ULONG_PTR)HKEY_CURRENT_USER:
                case (ULONG_PTR)HKEY_LOCAL_MACHINE:
                case (ULONG_PTR)HKEY_USERS:
                case (ULONG_PTR)HKEY_PERFORMANCE_DATA:
                case (ULONG_PTR)HKEY_PERFORMANCE_TEXT:
                case (ULONG_PTR)HKEY_PERFORMANCE_NLSTEXT:
                case (ULONG_PTR)HKEY_CURRENT_CONFIG:
                case (ULONG_PTR)HKEY_DYN_DATA:
                case (ULONG_PTR)HKEY_CURRENT_USER_LOCAL_SETTINGS: return;
            }
            ::RegCloseKey((HKEY)hkey);
        }
    };

    std::unique_ptr<void, deleter> m_handle;

public:
    constexpr unique_hkey(key_id id) noexcept
    : m_handle((void*)id, deleter{})
    { }

    constexpr unique_hkey(key_handle::native_handle_type hkey) noexcept
    : m_handle((void*)hkey, deleter{})
    { }

    operator key_id() const noexcept
    { return (key_id)((uintptr_t)m_handle.get()); }

    operator key_handle::native_handle_type() const noexcept 
    { return reinterpret_cast<key_handle::native_handle_type>(m_handle.get()); }
};

struct key_handle_state
{
    unique_hkey    handle = key_id::unknown;
    access_rights  rights = access_rights::unknown;
    registry::key  key =    key::from_key_id(handle);
};

class key_handle_pool
{
private:
    struct pool_t
    {
        key_handle_state classes_root                { key_id::classes_root };
        key_handle_state current_user                { key_id::current_user };
        key_handle_state local_machine               { key_id::local_machine };
        key_handle_state users                       { key_id::users };
        key_handle_state performance_data            { key_id::performance_data };
        key_handle_state performance_text            { key_id::performance_text };
        key_handle_state performance_nlstext         { key_id::performance_nlstext };
        key_handle_state current_config              { key_id::current_config };
        key_handle_state current_user_local_settings { key_id::current_user_local_settings };
    };

private:
    key_handle_pool() = default;

public:
    static const key_handle_pool& instance() { static const key_handle_pool pool; return pool; }

public:
    std::shared_ptr<key_handle_state> get(key_id id) const noexcept
    {
        using R = std::shared_ptr<key_handle_state>;

        switch (id) {
            case key_id::classes_root:                return R(m_pool, &m_pool->classes_root);
            case key_id::current_user:                return R(m_pool, &m_pool->current_user);
            case key_id::local_machine:               return R(m_pool, &m_pool->local_machine);
            case key_id::users:                       return R(m_pool, &m_pool->users);
            case key_id::performance_data:            return R(m_pool, &m_pool->performance_data);
            case key_id::performance_text:            return R(m_pool, &m_pool->performance_text);
            case key_id::performance_nlstext:         return R(m_pool, &m_pool->performance_nlstext);
            case key_id::current_config:              return R(m_pool, &m_pool->current_config);
            case key_id::current_user_local_settings: return R(m_pool, &m_pool->current_user_local_settings);
        }
        return R();
    }

private:
    const std::shared_ptr<pool_t> m_pool = std::make_shared<pool_t>();
};

const auto NtQueryKey_ = []() noexcept
{
    using F = DWORD(WINAPI*)(HANDLE, int, PVOID, ULONG, PULONG);
    return (F)GetProcAddress(LoadLibrary(TEXT("ntdll.dll")), "NtQueryKey");
}();

const auto RegDeleteKeyEx_ = []() noexcept
{
    using F = LONG(WINAPI*)(HKEY, LPCTSTR, REGSAM, DWORD);
    const auto osv = (DWORD)(LOBYTE(LOWORD(GetVersion())));
#if defined(_UNICODE)
    return osv > 5 ? (F)GetProcAddress(LoadLibrary(TEXT("Advapi32.dll")), "RegDeleteKeyExW") : nullptr;
#else
    return osv > 5 ? (F)GetProcAddress(LoadLibrary(TEXT("Advapi32.dll")), "RegDeleteKeyExA") : nullptr;
#endif
}();

std::uintmax_t remove_all_inside(const key& key, std::error_code& ec)
{
    /*
    //if (key.empty()) {
    //    return 0;
    //}

    std::uintmax_t keys_deleted = 0;
    std::vector<registry::key> rm_list;
    for (auto it = key_iterator(key, ec); !ec && it != key_iterator(); it.increment(ec)) {
        rm_list.push_back(*it);
        keys_deleted += remove_all_inside(*it, ec);
    }
    for (auto it = rm_list.begin(); !ec && it != rm_list.end(); ++it) {
        keys_deleted += remove(*it, ec) ? 1 : 0;
    }
    keys_deleted += 
        remove(registry::key(key).append(TEXT("Wow6432Node")).replace_view(view::view_64bit), ec) ? 1 : 0;

    return ec ? static_cast<std::uintmax_t>(-1) : keys_deleted;

    */

    // TODO: ...
    throw 0;
}

std::wstring nt_name(key_handle::native_handle_type handle)
{
    static constexpr int   KEY_NAME_INFORMATION =    3;
    static constexpr DWORD STATUS_BUFFER_TOO_SMALL = 0xC0000023L;

    DWORD rc, size = 0;
    std::vector<uint8_t> buffer;
    HKEY hkey = reinterpret_cast<HKEY>(handle);

    do {
        rc = NtQueryKey_(hkey, KEY_NAME_INFORMATION, buffer.data(), size, &size);
        if (rc == STATUS_BUFFER_TOO_SMALL) buffer.resize(size += sizeof(wchar_t) * 2);
    } while (rc == STATUS_BUFFER_TOO_SMALL);
    return rc ? std::wstring() : std::wstring(reinterpret_cast<const wchar_t*>(buffer.data()) + 2);

    //TODO: this implementation assumes that no errors will occure in NtQueryKey
};

}  // anonymous namespace


namespace registry {

//------------------------------------------------------------------------------------//
//                                class key_handle                                    //
//------------------------------------------------------------------------------------//

struct key_handle::state : key_handle_state { };

key_handle::key_handle(const weak_key_handle& handle)
    : m_state(handle.m_state.lock())
{
    if (handle.expired()) throw bad_weak_key_handle();
}

key_handle::key_handle(key_id id)
    : m_state(std::static_pointer_cast<state>(key_handle_pool::instance().get(id)))
{ }

key_handle::key_handle(native_handle_type handle, const registry::key& key, access_rights rights)
    : m_state(handle == native_handle_type{} ? nullptr :
        std::static_pointer_cast<state>(std::make_shared<key_handle_state>(key_handle_state{ handle, rights, key })))
{ }

key key_handle::key() const { return m_state ? m_state->key : registry::key(); }

access_rights key_handle::rights() const noexcept { return m_state ? m_state->rights : access_rights::unknown; }

key_handle::native_handle_type key_handle::native_handle() const noexcept
{
    return m_state ? static_cast<native_handle_type>(m_state->handle) : native_handle_type{};
}

bool key_handle::valid() const noexcept { return static_cast<bool>(m_state); }

std::pair<key_handle, bool> key_handle::create_key(const registry::key& subkey, 
                                                   access_rights rights, std::error_code& ec) const
{
    DWORD disp;
    key_handle::native_handle_type hkey;
    // NOTE: the new key will have the same view as the subkey.
    auto new_key = registry::key(key().name(), subkey.view()).append(subkey.name());
    const DWORD sam_desired = static_cast<DWORD>(rights) | static_cast<DWORD>(subkey.view());
    LSTATUS rc = RegCreateKeyEx(reinterpret_cast<HKEY>(native_handle()), subkey.name().data(), 0, nullptr,
                                REG_OPTION_NON_VOLATILE, sam_desired, nullptr, reinterpret_cast<HKEY*>(&hkey), &disp);
    
    if (rc == ERROR_SUCCESS) {
<<<<<<< HEAD
        return std::make_pair(key_handle(hkey, std::move(new_key), rights), disp == REG_CREATED_NEW_KEY);
=======
        RETURN_RESULT(ec, std::make_pair(key_handle(hkey, std::move(new_key), rights), disp == REG_CREATED_NEW_KEY));
>>>>>>> 72552082
    }
    const std::error_code ec2(rc, std::system_category());
    return details::set_or_throw(&ec, ec2, __FUNCTION__, key(), subkey), std::make_pair(key_handle(), false);
}

bool key_handle::equivalent(const registry::key& key, std::error_code& ec) const
{
    std::error_code ec2;
    bool result = false;
    const auto handle = open(key, access_rights::query_value, ec2);

    if (!ec2 && (result = equivalent(handle, ec2), !ec2)) RETURN_RESULT(ec, result);
    return details::set_or_throw(&ec, ec2, __FUNCTION__, this->key(), key), result;
}

bool key_handle::equivalent(const key_handle& handle, std::error_code& ec) const
{
    RETURN_RESULT(ec, nt_name(native_handle()) == nt_name(handle.native_handle()));
}

bool key_handle::exists(string_view_type value_name, std::error_code& ec) const
{
    const LSTATUS rc = RegQueryValueEx(reinterpret_cast<HKEY>(native_handle()), 
                                       value_name.data(), nullptr, nullptr, nullptr, nullptr);

    if (rc == ERROR_SUCCESS) RETURN_RESULT(ec, true);
    if (rc == ERROR_FILE_NOT_FOUND) RETURN_RESULT(ec, false);

    const std::error_code ec2(rc, std::system_category());
    return details::set_or_throw(&ec, ec2, __FUNCTION__, key(), registry::key(), value_name), false;
}

key_info key_handle::info(key_info_mask mask, std::error_code& ec) const
{
    constexpr key_info invalid_info{ uint32_t(-1), uint32_t(-1), uint32_t(-1), 
                                     uint32_t(-1), uint32_t(-1), key_time_type::min() };

    const bool read_subkeys =             (mask & key_info_mask::read_subkeys)             != key_info_mask::none;
    const bool read_values =              (mask & key_info_mask::read_values)              != key_info_mask::none;
    const bool read_max_subkey_size =     (mask & key_info_mask::read_max_subkey_size)     != key_info_mask::none;
    const bool read_max_value_name_size = (mask & key_info_mask::read_max_value_name_size) != key_info_mask::none;
    const bool read_max_value_data_size = (mask & key_info_mask::read_max_value_data_size) != key_info_mask::none;
    const bool read_last_write_time =     (mask & key_info_mask::read_last_write_time)     != key_info_mask::none;

    FILETIME time;
    key_info info = invalid_info;
    const LSTATUS rc = RegQueryInfoKey(
        reinterpret_cast<HKEY>(native_handle()), nullptr, nullptr, nullptr,
        read_subkeys             ? reinterpret_cast<DWORD*>(&info.subkeys)             : nullptr,
        read_max_subkey_size     ? reinterpret_cast<DWORD*>(&info.max_subkey_size)     : nullptr,
        nullptr,
        read_values              ? reinterpret_cast<DWORD*>(&info.values)              : nullptr,
        read_max_value_name_size ? reinterpret_cast<DWORD*>(&info.max_value_name_size) : nullptr,
        read_max_value_data_size ? reinterpret_cast<DWORD*>(&info.max_value_data_size) : nullptr,
        nullptr, 
        read_last_write_time     ? &time                                               : nullptr
    );

    if (rc == ERROR_SUCCESS) {
        if (read_last_write_time) 
            info.last_write_time = key_time_type::clock::from_time_t(details::file_time_to_time_t(time));
        RETURN_RESULT(ec, info);
    }

    const std::error_code ec2(rc, std::system_category());
    return details::set_or_throw(&ec, ec2, __FUNCTION__, key()), invalid_info;
}

value key_handle::read_value(string_view_type value_name, std::error_code& ec) const
{
    LSTATUS rc;
    details::value_state state;

    do {
        BYTE dummy;
        DWORD size = static_cast<DWORD>(state.m_data.size());
        rc = RegQueryValueEx(reinterpret_cast<HKEY>(native_handle()), value_name.data(), nullptr,
                             reinterpret_cast<DWORD*>(&state.m_type), size ? state.m_data.data() : &dummy, &size);
        state.m_data.resize(size);
    } while (rc == ERROR_MORE_DATA);
    
    if (rc == ERROR_SUCCESS) RETURN_RESULT(ec, reinterpret_cast<value&&>(state));

    const std::error_code ec2(rc, std::system_category());
    return details::set_or_throw(&ec, ec2, __FUNCTION__, key(), registry::key(), value_name), value();
}

bool key_handle::remove(const registry::key& subkey, std::error_code& ec) const
{
    LSTATUS rc;
    if (!RegDeleteKeyEx_) {
        rc = RegDeleteKey(reinterpret_cast<HKEY>(native_handle()), subkey.name().data());
    } else {
        rc = RegDeleteKeyEx_(reinterpret_cast<HKEY>(native_handle()),
                             subkey.name().data(), static_cast<DWORD>(subkey.view()), 0);
    }

    if (rc == ERROR_SUCCESS) RETURN_RESULT(ec, true);
    if (rc == ERROR_FILE_NOT_FOUND) RETURN_RESULT(ec, false);

    const std::error_code ec2(rc, std::system_category());
    return details::set_or_throw(&ec, ec2, __FUNCTION__, key(), subkey), false;
}

bool key_handle::remove(string_view_type value_name, std::error_code& ec) const
{
    const LSTATUS rc = RegDeleteValue(reinterpret_cast<HKEY>(native_handle()), value_name.data());

    if (rc == ERROR_SUCCESS) RETURN_RESULT(ec, true);
    if (rc == ERROR_FILE_NOT_FOUND) RETURN_RESULT(ec, false);

    const std::error_code ec2(rc, std::system_category());
    return details::set_or_throw(&ec, ec2, __FUNCTION__, key(), registry::key(), value_name), false;
}

std::uintmax_t key_handle::remove_all(const registry::key& subkey, std::error_code& ec) const
{
    // TODO: ...
    return 0;
}

void key_handle::write_value(string_view_type value_name, const value& value, std::error_code& ec) const
{
    const LSTATUS rc = RegSetValueEx(reinterpret_cast<HKEY>(native_handle()), 
                                     value_name.data(), 0, static_cast<DWORD>(value.type()), 
                                     value.data().data(), static_cast<DWORD>(value.data().size()));
    
    if (rc == ERROR_SUCCESS) RETURN_RESULT(ec, VOID);
    const std::error_code ec2(rc, std::system_category());
    details::set_or_throw(&ec, ec2, __FUNCTION__, key(), registry::key(), value_name);
}

void key_handle::swap(key_handle& other) noexcept { m_state.swap(other.m_state); }


//------------------------------------------------------------------------------------//
//                            class weak_key_handle                                   //
//------------------------------------------------------------------------------------//

weak_key_handle::weak_key_handle(const key_handle& handle) noexcept
    : m_state(handle.m_state)
{ }

weak_key_handle& weak_key_handle::operator=(const key_handle& other) noexcept 
{ 
    m_state = other.m_state;
    return *this;
}

bool weak_key_handle::expired() const noexcept { return m_state.expired(); }

key_handle weak_key_handle::lock() const noexcept
{
    key_handle handle;
    handle.m_state = m_state.lock();
    return handle;
}

void weak_key_handle::swap(weak_key_handle& other) noexcept { m_state.swap(other.m_state); }


//------------------------------------------------------------------------------------//
//                             NON-MEMBER FUNCTIONS                                   //
//------------------------------------------------------------------------------------//

key_handle open(const key& key, access_rights rights, std::error_code& ec)
{
    if (!key.is_absolute()) {
        const std::error_code ec2(ERROR_FILE_NOT_FOUND, std::system_category());
        return details::set_or_throw(&ec, ec2, __FUNCTION__, key), key_handle();
    }

    auto it = key.begin();
    const auto root = details::key_id_from_string(*it);
    const auto subkey = ++it != key.end() ? it->data() : TEXT("");

    LRESULT rc;
    key_handle::native_handle_type hkey;
    rc = RegOpenKeyEx(reinterpret_cast<HKEY>(root), subkey, 0,
                      static_cast<DWORD>(rights) | static_cast<DWORD>(key.view()), reinterpret_cast<HKEY*>(&hkey));

    if (rc == ERROR_SUCCESS) RETURN_RESULT(ec, key_handle(hkey, key, rights));

    const std::error_code ec2(rc, std::system_category());
    return details::set_or_throw(&ec, ec2, __FUNCTION__, key), key_handle();
}

}  // namespace registry<|MERGE_RESOLUTION|>--- conflicted
+++ resolved
@@ -219,11 +219,7 @@
                                 REG_OPTION_NON_VOLATILE, sam_desired, nullptr, reinterpret_cast<HKEY*>(&hkey), &disp);
     
     if (rc == ERROR_SUCCESS) {
-<<<<<<< HEAD
-        return std::make_pair(key_handle(hkey, std::move(new_key), rights), disp == REG_CREATED_NEW_KEY);
-=======
         RETURN_RESULT(ec, std::make_pair(key_handle(hkey, std::move(new_key), rights), disp == REG_CREATED_NEW_KEY));
->>>>>>> 72552082
     }
     const std::error_code ec2(rc, std::system_category());
     return details::set_or_throw(&ec, ec2, __FUNCTION__, key(), subkey), std::make_pair(key_handle(), false);
