#include <cassert>
#include <Windows.h>

#include <registry/exception.h>
#include <registry/details/utils.impl.h>
#include <registry/key_handle.h>
#include <registry/operations.h>


namespace registry {

//------------------------------------------------------------------------------------//
//                             NON-MEMBER FUNCTIONS                                   //
//------------------------------------------------------------------------------------//

bool create_key(const key& key, std::error_code& ec)
{
    std::error_code ec2;
    bool result = false;
    registry::key base_key = key, subkey;
<<<<<<< HEAD
    key_handle handle = open(base_key, access_rights::create_sub_key, ec);
    
    if (!ec) return false;
    while (ec.value() == ERROR_FILE_NOT_FOUND && base_key.has_parent_key()) {
=======
    auto handle = open(base_key, access_rights::create_sub_key, ec2);

    if (!ec2) return result;
    while (ec2.value() == ERROR_FILE_NOT_FOUND && base_key.has_parent_key()) {
>>>>>>> 72552082
        subkey = base_key.leaf_key().append(subkey.name());
        handle = open(base_key.remove_leaf(), access_rights::create_sub_key, ec2);
    }

    if (!ec2 && (result = handle.create_key(subkey, access_rights::query_value, ec2).second, !ec2)) {
        RETURN_RESULT(ec, result);
    }
    return details::set_or_throw(&ec, ec2, __FUNCTION__, key), result;
}

bool equivalent(const key& key1, const key& key2, std::error_code& ec)
{
    std::error_code ec2;
    bool result = false;
    key_handle handle1, handle2;
    if ((handle1 = open(key1, access_rights::query_value, ec2), !ec2) &&
        (handle2 = open(key2, access_rights::query_value, ec2), !ec2) &&
        (result = handle1.equivalent(handle2, ec2), !ec2))
    {
        RETURN_RESULT(ec, result);
    }
    return details::set_or_throw(&ec, ec2, __FUNCTION__, key1, key2), result;
}

bool exists(const key& key, std::error_code& ec)
{
    std::error_code ec2;
    open(key, access_rights::query_value, ec2);

    if (!ec2) RETURN_RESULT(ec, true);
    if (ec2.value() == ERROR_FILE_NOT_FOUND) RETURN_RESULT(ec, false);
    return details::set_or_throw(&ec, ec2, __FUNCTION__, key), false;
}

bool exists(const key& key, string_view_type value_name, std::error_code& ec)
{
    std::error_code ec2;
    bool result = false;
    const auto handle = open(key, access_rights::query_value, ec2);

    if (ec2.value() == ERROR_FILE_NOT_FOUND) RETURN_RESULT(ec, result);
    if (!ec2 && (result = handle.exists(value_name, ec2), !ec2)) RETURN_RESULT(ec, result);
    return details::set_or_throw(&ec, ec2, __FUNCTION__, key, registry::key(), value_name), false;
}

key_info info(const key& key, key_info_mask mask, std::error_code& ec)
{
    constexpr key_info invalid_info{ uint32_t(-1), uint32_t(-1), uint32_t(-1), 
                                     uint32_t(-1), uint32_t(-1), key_time_type::min() };

    key_info info;
    std::error_code ec2;
    const auto handle = open(key, access_rights::query_value, ec2);

    if (!ec2 && (info = handle.info(mask, ec2), !ec2)) RETURN_RESULT(ec, info);
    return details::set_or_throw(&ec, ec2, __FUNCTION__, key), invalid_info;
}

value read_value(const key& key, string_view_type value_name, std::error_code& ec)
{
    value result;
    std::error_code ec2;
    const auto handle = open(key, access_rights::query_value, ec2);

    if (!ec2 && (result = handle.read_value(value_name, ec2), !ec2)) RETURN_RESULT(ec, result);
    return details::set_or_throw(&ec, ec2, __FUNCTION__, key, registry::key(), value_name), result;
}

bool remove(const key& key, std::error_code& ec)
{
    // TODO: key open rights does not affect the delete operation - 
    //       so, maybe I should 'open' just the root key and not the parent key ???

    std::error_code ec2;
    bool result = false;
    const auto handle = open(key.parent_key(), access_rights::query_value /* TODO: ??? */, ec2);

    if (ec2.value() == ERROR_FILE_NOT_FOUND) RETURN_RESULT(ec, result);
    if (!ec2 && (result = handle.remove(key.leaf_key(), ec2), !ec2)) RETURN_RESULT(ec, result);
    return details::set_or_throw(&ec, ec2, __FUNCTION__, key), result;

    // TODO: check if the key has a parent ???
}

bool remove(const key& key, string_view_type value_name, std::error_code& ec)
{
    std::error_code ec2;
    bool result = false;
    const auto handle = open(key, access_rights::set_value, ec2);

    if (ec2.value() == ERROR_FILE_NOT_FOUND) RETURN_RESULT(ec, result);
    if (!ec2 && (result = handle.remove(value_name, ec2), !ec2)) RETURN_RESULT(ec, result);
    return details::set_or_throw(&ec, ec2, __FUNCTION__, key, registry::key(), value_name), result;
}

std::uintmax_t remove_all(const key& key, std::error_code& ec)
{
    // TODO: ...
    return 0;

    //auto keys_deleted = remove_all_inside(key, ec);
    //if (!ec) {
    //    keys_deleted += remove(key, ec) ? 1 : 0;
    //}
    //return ec ? static_cast<std::uintmax_t>(-1) : keys_deleted;
}

space_info space(std::error_code& ec)
{
    space_info info;
    constexpr space_info invalid_info{ uint32_t(-1), uint32_t(-1) };

    const BOOL success = GetSystemRegistryQuota(reinterpret_cast<DWORD*>(&info.capacity), 
                                                reinterpret_cast<DWORD*>(&info.size));

    if (success) RETURN_RESULT(ec, info);
    const std::error_code ec2(GetLastError(), std::system_category());
    return details::set_or_throw(&ec, ec2, __FUNCTION__), invalid_info;
}

void write_value(const key& key, string_view_type value_name, const value& value, std::error_code& ec)
{
    std::error_code ec2;
    const auto handle = open(key, access_rights::set_value, ec2);

    if (!ec2 && (handle.write_value(value_name, value), !ec2)) RETURN_RESULT(ec, VOID);
    details::set_or_throw(&ec, ec2, __FUNCTION__, key, registry::key(), value_name);
}

}  // namespace registry<|MERGE_RESOLUTION|>--- conflicted
+++ resolved
@@ -18,17 +18,10 @@
     std::error_code ec2;
     bool result = false;
     registry::key base_key = key, subkey;
-<<<<<<< HEAD
-    key_handle handle = open(base_key, access_rights::create_sub_key, ec);
-    
-    if (!ec) return false;
-    while (ec.value() == ERROR_FILE_NOT_FOUND && base_key.has_parent_key()) {
-=======
     auto handle = open(base_key, access_rights::create_sub_key, ec2);
 
     if (!ec2) return result;
     while (ec2.value() == ERROR_FILE_NOT_FOUND && base_key.has_parent_key()) {
->>>>>>> 72552082
         subkey = base_key.leaf_key().append(subkey.name());
         handle = open(base_key.remove_leaf(), access_rights::create_sub_key, ec2);
     }
